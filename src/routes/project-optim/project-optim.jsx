--- conflicted
+++ resolved
@@ -1,11 +1,9 @@
-import React from "react";
-import { useDispatch, useSelector } from "react-redux";
+import React, {useState} from "react";
+import { useSelector } from "react-redux";
 import { Fab } from "@material-ui/core";
 
 import {
-  selectCreatedOptimsState,
   selectSelectedProjectState,
-  setCreateOptimModalOpen,
 } from "../../store";
 import makeStyles from "./project-optim-styles";
 import GenericPage from "../../components/generic-page";
@@ -18,47 +16,9 @@
 
 function ProjectOptim() {
   const classes = useStyles();
-  const dispatch = useDispatch();
+  const [modalOpen, setModalOpen] = useState(true);
 
   const selectedProjectState = useSelector(selectSelectedProjectState);
-  const createOptimState = useSelector(selectCreatedOptimsState);
-<<<<<<< HEAD
-=======
-  const selectedSelectedOptimsState = useSelector(selectSelectedOptimsState);
-  const [openExportModal, setOpenExportModal] = useState(false);
-
-  const classes = useStyles();
-
-  let errorMessage = null;
-  if (selectSelectedOptimsState.error) {
-    errorMessage = selectSelectedOptimsState.error;
-  } else if (selectSelectedOptimsState.status === "succeeded" && !optim) {
-    errorMessage = `Optimization with id ${optimId} not found.`;
-  }
-
-  useEffect(() => {
-    if (
-      optimsState.status === "succeeded" &&
-      createOptimState.status === "idle" &&
-      optimsState.val.length === 0
-    ) {
-      dispatch(setCreateOptimModalOpen(true));
-    }
-  }, [optimsState.status, createOptimState.status, optimsState.val, dispatch]);
-
-  if (!optimId && optimsState.status === "succeeded" && optimsState.val.length === 0) {
-    return (
-      <Box>
-        <OptimCreate
-          open={createOptimState.modalOpen || false}
-          handleClose={() => dispatch(setCreateOptimModalOpen(false))}
-          projectId={selectedProjectState.projectId}
-        />
-        <ProjectOptimRoot />
-      </Box>
-    );
-  }
->>>>>>> 58c3cd06
 
   return (
     <AbsoluteLayout>
@@ -72,14 +32,14 @@
         color="secondary"
         aria-label="New Project"
         className={classes.fab}
-        onClick={() => dispatch(setCreateOptimModalOpen(true))}
+        onClick={() => setModalOpen(true)}
       >
         <AddIcon className={classes.fabIcon} />
         Create
       </Fab>
       <OptimCreateDialog
-        open={createOptimState.modalOpen || false}
-        handleClose={() => dispatch(setCreateOptimModalOpen(false))}
+        open={modalOpen}
+        handleClose={() => setModalOpen(false)}
         projectId={selectedProjectState.projectId}
       />
     </AbsoluteLayout>
