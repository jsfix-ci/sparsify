import React from "react";
import PropTypes from "prop-types";
import Paper from "@material-ui/core/Paper";
import Typography from "@material-ui/core/Typography";

import AbsoluteLayout from "../../../components/absolute-layout";
import PruningModifier from "../pruning-modifier";

import makeStyles from "./optim-pruning-styles";

const useStyles = makeStyles();

const OptimPruning = ({ optim }) => {
<<<<<<< HEAD
  const classes = useStyles()
=======
  const classes = useStyles();
>>>>>>> cdadcbbb

  return (
    <AbsoluteLayout spacingTop={4} spacingBottom={4} spacingRight={4} spacingLeft={4}>
      <Typography variant="h6">Pruning</Typography>
      <Paper elevation={4} className={classes.root}>
        {optim &&
          optim.pruning_modifiers.map((modifier) => (
            <PruningModifier
              key={modifier.modifier_id}
              modifier={modifier}
              optim={optim}
            />
          ))}
      </Paper>
    </AbsoluteLayout>
  );
};

OptimPruning.propTypes = {
  optim: PropTypes.object.isRequired,
};

export default OptimPruning;<|MERGE_RESOLUTION|>--- conflicted
+++ resolved
@@ -11,11 +11,7 @@
 const useStyles = makeStyles();
 
 const OptimPruning = ({ optim }) => {
-<<<<<<< HEAD
-  const classes = useStyles()
-=======
   const classes = useStyles();
->>>>>>> cdadcbbb
 
   return (
     <AbsoluteLayout spacingTop={4} spacingBottom={4} spacingRight={4} spacingLeft={4}>
