import { configureStore } from "@reduxjs/toolkit";
import createSagaMiddleware from "redux-saga";

import { all } from "redux-saga/effects";

import projectsReducer from "./projects-slice";
import selectedProjectReducer from "./project-slice";
import selectedOptims from "./optims-slice";
import selectedOptimsBestEstimated from "./optims-estimated-slice";
import selectedProfilesLoss from "./profiles-loss-slice";
import selectedProfilesPerf from "./profiles-perf-slice";
import selectedConfig from "./config-slice";
<<<<<<< HEAD
import createProject from "./project-create-slice";
=======
import adjustableSettings, {
  sagas as adjustableSettingsSagas,
} from "./adjustable-settings-slice";
import createdOptims from "./optims-create-slice";

>>>>>>> e5d7cc3a
import system from "./system-slice";
import serverStatus from "./server-slice";

const sagaMiddleware = createSagaMiddleware();

export default configureStore({
  reducer: {
    projects: projectsReducer,
    createdOptims: createdOptims,
    selectedProject: selectedProjectReducer,
    selectedOptims: selectedOptims,
    selectedOptimsBestEstimated: selectedOptimsBestEstimated,
    selectedProfilesLoss: selectedProfilesLoss,
    selectedProfilesPerf: selectedProfilesPerf,
    selectedConfig: selectedConfig,
<<<<<<< HEAD
    createProject: createProject,
=======
    adjustableSettings,
>>>>>>> e5d7cc3a
    system: system,
    serverStatus: serverStatus,
  },
  middleware: (getDefaultMiddleware) => getDefaultMiddleware().concat(sagaMiddleware),
});

function* rootSaga() {
  yield all([adjustableSettingsSagas()]);
}

sagaMiddleware.run(rootSaga);

export * from "./adjustable-settings-slice";
export * from "./projects-slice";
export * from "./project-slice";
export * from "./optims-slice";
export * from "./optims-create-slice";
export * from "./optims-estimated-slice";
export * from "./profiles-loss-slice";
export * from "./profiles-perf-slice";
export * from "./config-slice";
export * from "./project-create-slice";
export * from "./system-slice";
export * from "./server-slice";

export * from "./utils";<|MERGE_RESOLUTION|>--- conflicted
+++ resolved
@@ -10,15 +10,11 @@
 import selectedProfilesLoss from "./profiles-loss-slice";
 import selectedProfilesPerf from "./profiles-perf-slice";
 import selectedConfig from "./config-slice";
-<<<<<<< HEAD
 import createProject from "./project-create-slice";
-=======
 import adjustableSettings, {
   sagas as adjustableSettingsSagas,
 } from "./adjustable-settings-slice";
 import createdOptims from "./optims-create-slice";
-
->>>>>>> e5d7cc3a
 import system from "./system-slice";
 import serverStatus from "./server-slice";
 
@@ -34,11 +30,8 @@
     selectedProfilesLoss: selectedProfilesLoss,
     selectedProfilesPerf: selectedProfilesPerf,
     selectedConfig: selectedConfig,
-<<<<<<< HEAD
     createProject: createProject,
-=======
     adjustableSettings,
->>>>>>> e5d7cc3a
     system: system,
     serverStatus: serverStatus,
   },
