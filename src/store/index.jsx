import { configureStore } from "@reduxjs/toolkit";

import projectsReducer from "./projects-slice";
import selectedProjectReducer from "./project-slice";
import selectedOptims from "./optims-slice";
import selectedOptimsBestEstimated from "./optims-estimated-slice";
import selectedProfilesLoss from "./profiles-loss-slice";
import selectedProfilesPerf from "./profiles-perf-slice";
import selectedConfig from "./config-slice";
<<<<<<< HEAD
import createProject from "./project-create-slice";
=======
import system from "./system-slice";
import serverStatus from "./server-slice";
>>>>>>> e1753003

export default configureStore({
  reducer: {
    projects: projectsReducer,
    selectedProject: selectedProjectReducer,
    selectedOptims: selectedOptims,
    selectedOptimsBestEstimated: selectedOptimsBestEstimated,
    selectedProfilesLoss: selectedProfilesLoss,
    selectedProfilesPerf: selectedProfilesPerf,
    selectedConfig: selectedConfig,
<<<<<<< HEAD
    createProject: createProject,
=======
    system: system,
    serverStatus: serverStatus,
>>>>>>> e1753003
  },
});

export * from "./projects-slice";
export * from "./project-slice";
export * from "./optims-slice";
export * from "./optims-estimated-slice";
export * from "./profiles-loss-slice";
export * from "./profiles-perf-slice";
export * from "./config-slice";
<<<<<<< HEAD
export * from "./project-create-slice";
=======
export * from "./system-slice";
export * from "./server-slice";
>>>>>>> e1753003

export * from "./utils";<|MERGE_RESOLUTION|>--- conflicted
+++ resolved
@@ -7,12 +7,9 @@
 import selectedProfilesLoss from "./profiles-loss-slice";
 import selectedProfilesPerf from "./profiles-perf-slice";
 import selectedConfig from "./config-slice";
-<<<<<<< HEAD
 import createProject from "./project-create-slice";
-=======
 import system from "./system-slice";
 import serverStatus from "./server-slice";
->>>>>>> e1753003
 
 export default configureStore({
   reducer: {
@@ -23,12 +20,9 @@
     selectedProfilesLoss: selectedProfilesLoss,
     selectedProfilesPerf: selectedProfilesPerf,
     selectedConfig: selectedConfig,
-<<<<<<< HEAD
     createProject: createProject,
-=======
     system: system,
     serverStatus: serverStatus,
->>>>>>> e1753003
   },
 });
 
@@ -39,11 +33,8 @@
 export * from "./profiles-loss-slice";
 export * from "./profiles-perf-slice";
 export * from "./config-slice";
-<<<<<<< HEAD
 export * from "./project-create-slice";
-=======
 export * from "./system-slice";
 export * from "./server-slice";
->>>>>>> e1753003
 
 export * from "./utils";