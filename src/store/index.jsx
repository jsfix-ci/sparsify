--- conflicted
+++ resolved
@@ -10,14 +10,12 @@
 import selectedProfilesLoss from "./profiles-loss-slice";
 import selectedProfilesPerf from "./profiles-perf-slice";
 import selectedConfig from "./config-slice";
-<<<<<<< HEAD
 import adjustableSettings, { sagas as adjustableSettingsSagas } from "./adjustable-settings-slice";
 
-const sagaMiddleware = createSagaMiddleware()
-=======
 import system from "./system-slice";
 import serverStatus from "./server-slice";
->>>>>>> e1753003
+
+const sagaMiddleware = createSagaMiddleware()
 
 export default configureStore({
   reducer: {
@@ -28,12 +26,9 @@
     selectedProfilesLoss: selectedProfilesLoss,
     selectedProfilesPerf: selectedProfilesPerf,
     selectedConfig: selectedConfig,
-<<<<<<< HEAD
-    adjustableSettings
-=======
+    adjustableSettings,
     system: system,
     serverStatus: serverStatus,
->>>>>>> e1753003
   },
   middleware: getDefaultMiddleware => getDefaultMiddleware().concat(sagaMiddleware)
 });
