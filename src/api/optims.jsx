import { API_ROOT, objToQueryString, validateAPIResponseJSON } from "./utils";

/**
 * Request to get the requested project's optimizations
 * with project_id from the neuralmagicML.server.
 *
 * @param {string} projectId - The id of the project to get
 * @param {number} page - The page number for the profiles to load
 * @param {number} pageLength - The number of profiles to load for the given page
 * @returns {Promise<any>}
 */
export function requestGetProjectOptims(projectId, page = 1, pageLength = 100) {
  const queryParams = objToQueryString({
    page,
    page_length: pageLength,
  });
  const url = `${API_ROOT}/projects/${projectId}/optim?${queryParams}`;

  return validateAPIResponseJSON(
    fetch(url, {
      method: "GET",
      cache: "no-cache",
    })
  );
}

<<<<<<< HEAD
export const requestChangeModifierSettings = ({ projectId, optimId, modifierId, settings }) => {
  const url = `${API_ROOT}/projects/${projectId}/optim/${optimId}/modifiers/${modifierId}/pruning`

  return validateAPIResponseJSON(
    fetch(url, {
      method: 'PUT',
      headers: { 'Content-Type': 'application/json' },
      body: JSON.stringify(settings) })
  )
=======
/**
 * Request to get the requested project's best estimated optimization meta data
 * based on optional loss and performance profiles
 *
 * @param projectId - The id of the project to get best estimated for
 * @param profilePerfId - The performance profile to use to calculate the best estimated, if any
 * @param profileLossId - The loss profile to use to calculate the best estimated, if any
 * @returns {Promise<any>}
 */
export function requestGetProjectOptimBestEstimated(
  projectId,
  profilePerfId,
  profileLossId
) {
  const queryParamsDict = {};
  if (profilePerfId) {
    queryParamsDict["profile_perf_id"] = profilePerfId;
  }
  if (profileLossId) {
    queryParamsDict["profile_loss_id"] = profileLossId;
  }
  const queryParams = objToQueryString(queryParamsDict);
  const url = `${API_ROOT}/projects/${projectId}/optim/modifiers/best-estimated?${queryParams}`;

  return validateAPIResponseJSON(
    fetch(url, {
      method: "GET",
      cache: "no-cache",
    })
  );
>>>>>>> bfaf211e
}<|MERGE_RESOLUTION|>--- conflicted
+++ resolved
@@ -24,8 +24,16 @@
   );
 }
 
-<<<<<<< HEAD
-export const requestChangeModifierSettings = ({ projectId, optimId, modifierId, settings }) => {
+/**
+ * Request to change a modifier's settings
+ *
+ * @param projectId - The id of the project
+ * @param optimId - The id of the optimization
+ * @param modifierId - The id of the modifier
+ * @param settings - Object with modifier settings to be updated
+ * @returns {Promise<any>}
+ */
+export const requestChangeModifierSettings = (projectId, optimId, modifierId, settings) => {
   const url = `${API_ROOT}/projects/${projectId}/optim/${optimId}/modifiers/${modifierId}/pruning`
 
   return validateAPIResponseJSON(
@@ -34,7 +42,8 @@
       headers: { 'Content-Type': 'application/json' },
       body: JSON.stringify(settings) })
   )
-=======
+}
+
 /**
  * Request to get the requested project's best estimated optimization meta data
  * based on optional loss and performance profiles
@@ -65,5 +74,4 @@
       cache: "no-cache",
     })
   );
->>>>>>> bfaf211e
 }