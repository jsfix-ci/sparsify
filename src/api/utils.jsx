<<<<<<< HEAD
export const API_ROOT = "http://0.0.0.0:5543/api";

=======
export const API_ROOT = process.env.REACT_APP_API_ROOT || "http://0.0.0.0:5543/api";
>>>>>>> cdadcbbb
/***
 * Utility function to convert an object into a query params string.
 *
 * @param {any} obj - The object with key value pairs to map into a query params string
 * @returns {string}
 */
export function objToQueryString(obj) {
  const keyValuePairs = [];

  for (const key in obj) {
    keyValuePairs.push(encodeURIComponent(key) + "=" + encodeURIComponent(obj[key]));
  }

  return keyValuePairs.join("&");
}

/***
 * Utility function to validate and format a JSON response
 * from the neuralmagicML.server APIs.
 *
 * @param {Promise<any>} responsePromise
 * @returns {Promise<any>}
 */
export function validateAPIResponseJSON(responsePromise) {
  return responsePromise
    .then((response) => {
      return response.json().then((data) => {
        return {
          statusOk: response.ok,
          status: response.status,
          body: data,
        };
      });
    })
    .then((data) => {
      if (!data.statusOk) {
        return Promise.reject(Error(data.body.error_message));
      }

      return data.body;
    })
    .catch((err) => {
      return Promise.reject(err);
    });
}

/***
 * Utility function to validate and format a text response
 * from the neuralmagicML.server APIs.
 *
 * @param {Promise<any>} responsePromise
 * @returns {Promise<any>}
 */
export function validateAPIResponseText(responsePromise) {
  return responsePromise
    .then((response) => {
      return response.text().then((data) => {
        return {
          statusOk: response.ok,
          status: response.status,
          body: data,
        };
      });
    })
    .then((data) => {
      if (!data.statusOk) {
        return Promise.reject(Error(data.body.error_message));
      }
      return data.body;
    })
    .catch((err) => {
      return Promise.reject(err);
    });
}<|MERGE_RESOLUTION|>--- conflicted
+++ resolved
@@ -1,9 +1,5 @@
-<<<<<<< HEAD
-export const API_ROOT = "http://0.0.0.0:5543/api";
+export const API_ROOT = process.env.REACT_APP_API_ROOT || "/api";
 
-=======
-export const API_ROOT = process.env.REACT_APP_API_ROOT || "http://0.0.0.0:5543/api";
->>>>>>> cdadcbbb
 /***
  * Utility function to convert an object into a query params string.
  *
