# Copyright (c) 2021 - present / Neuralmagic, Inc. All Rights Reserved.
#
# Licensed under the Apache License, Version 2.0 (the "License");
# you may not use this file except in compliance with the License.
# You may obtain a copy of the License at
#
#    http://www.apache.org/licenses/LICENSE-2.0
#
# Unless required by applicable law or agreed to in writing,
# software distributed under the License is distributed on an "AS IS" BASIS,
# WITHOUT WARRANTIES OR CONDITIONS OF ANY KIND, either express or implied.
# See the License for the specific language governing permissions and
# limitations under the License.

import os
import shutil
import time
from collections import OrderedDict

from sparsify.auto.api.api_models import APIArgs, SparsificationTrainingConfig
from sparsify.auto.tasks import TaskRunner
from sparsify.auto.utils import (
    api_request_config,
    api_request_tune,
    create_save_directory,
    get_trial_artifact_directory,
)
from tensorboard.program import TensorBoard


def main():
    # Parse CLI args
    api_args = APIArgs.from_cli()
    max_train_seconds = api_args.max_train_time * 60 * 60
    max_tune_trials = api_args.num_trials or float("inf")
    maximum_trial_saves = api_args.maximum_trial_saves or float("inf")

    # setup run loop variables
    history = []
    best_n_trial_metrics = OrderedDict()  # map trail_idx to metrics
    trial_idx = 0

    # request initial training config
    config = SparsificationTrainingConfig(**api_request_config(api_args))
    training_start_time = time.time()

    # set up directory for saving
    save_directory = create_save_directory(api_args)

    # launch tensorboard server
<<<<<<< HEAD
    base_log_directory = api_args.log_directory or os.path.join(save_directory, "logs")
=======
    base_log_directory = os.path.join(save_directory, "logs")
>>>>>>> af5e77e5
    tensorboard_server = TensorBoard()
    tensorboard_server.configure(argv=[None, "--logdir", base_log_directory])
    url = tensorboard_server.launch()
    print(f"TensorBoard listening on {url}")

    # tune until either (in order of precedence):
    # 1. number of tuning trials used up
    # 2. maximum tuning time exceeded
    # 3. tuning early stopping condition met
    while (
        len(history) < max_tune_trials
        and time.time() - training_start_time <= max_train_seconds
    ):

        # Create a runner from the config, based on the task specified by config.task
        runner = TaskRunner.create(config)

        # Execute integration run and return metrics
        log_directory = os.path.join(base_log_directory, f"trial_{trial_idx}")
        metrics = runner.train(log_directory)

        # Move models from temporary directory to save directory, while only keeping
        # the best n models
        is_better_than_top_n = any(
            metrics > best_metrics for best_metrics in best_n_trial_metrics.values()
        )
        if (len(best_n_trial_metrics) < maximum_trial_saves) or is_better_than_top_n:
            runner.move_output(target_directory=save_directory, trial_idx=trial_idx)
            best_n_trial_metrics[trial_idx] = metrics

        # If better trial was saved to a total of n+1 saved trials, drop worst one
        if len(best_n_trial_metrics) > maximum_trial_saves:
            drop_trial_idx = min(best_n_trial_metrics, key=best_n_trial_metrics.get)
            shutil.rmtree(get_trial_artifact_directory(api_args, drop_trial_idx))
            del best_n_trial_metrics[drop_trial_idx]

        # save run history as list of pairs of (config, metrics)
        history.append((config, metrics))

        # request a config with a new set of hyperparameters
        config_dict = api_request_tune(history)

        if config_dict.get("tuning_complete"):
            break

        config = SparsificationTrainingConfig(**config_dict)

        trial_idx += 1

    # Export model and create deployment folder
    best_trial_idx = max(best_n_trial_metrics, key=best_n_trial_metrics.get)
    runner.export(target_directory=save_directory, trial_idx=best_trial_idx)
    runner.create_deployment_directory(
        target_directory=save_directory, trial_idx=best_trial_idx
    )


if __name__ == "__main__":
    main()<|MERGE_RESOLUTION|>--- conflicted
+++ resolved
@@ -48,11 +48,7 @@
     save_directory = create_save_directory(api_args)
 
     # launch tensorboard server
-<<<<<<< HEAD
-    base_log_directory = api_args.log_directory or os.path.join(save_directory, "logs")
-=======
     base_log_directory = os.path.join(save_directory, "logs")
->>>>>>> af5e77e5
     tensorboard_server = TensorBoard()
     tensorboard_server.configure(argv=[None, "--logdir", base_log_directory])
     url = tensorboard_server.launch()
